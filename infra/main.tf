<<<<<<< HEAD
# S3 Bucket for Lambda Deployment Package
resource "aws_s3_bucket" "emails_bucket" {
  bucket = "${var.email_bucket_name}-${var.environment}"
  force_destroy = true
=======
# Reference the shared email bucket (managed in infra/shared/)
data "aws_s3_bucket" "emails_bucket" {
  bucket = "email-to-webhook-emails-shared"
>>>>>>> 1d9071ee
}

# IAM Role for Lambda
resource "aws_iam_role" "lambda_role" {
  name = "lambda_ses_dns_role-${var.environment}"

  assume_role_policy = jsonencode({
    Version = "2012-10-17",
    Statement = [
      {
        Effect = "Allow",
        Principal = {
          Service = "lambda.amazonaws.com"
        },
        Action = "sts:AssumeRole"
      }
    ]
  })
}

resource "aws_iam_policy" "lambda_policy" {
  name        = "lambda_ses_policy-${var.environment}"
  description = "Policy to allow Lambda to access SES, S3, and CloudWatch"

  policy = jsonencode({
    Version = "2012-10-17",
    Statement = [
      {
        Effect = "Allow",
        Action = [
          "ses:VerifyDomainIdentity",
          "ses:VerifyDomainDkim",
          "ses:GetIdentityVerificationAttributes", # Add this action
          "ses:GetIdentityDkimAttributes"
        ],
        Resource = "*"
      },
      {
        Effect = "Allow",
        Action = [
          "logs:CreateLogGroup",
          "logs:CreateLogStream",
          "logs:PutLogEvents"
        ],
        Resource = "*"
      }
    ]
  })
}

resource "aws_iam_role_policy_attachment" "lambda_role_attachment" {
  role       = aws_iam_role.lambda_role.name
  policy_arn = aws_iam_policy.lambda_policy.arn
}

# Create the IAM Role for the Lambda Function
resource "aws_iam_role" "verify_domain_lambda_role" {
  name = "verify-domain-lambda-role-${var.environment}"

  assume_role_policy = jsonencode({
    Version = "2012-10-17",
    Statement = [
      {
        Effect = "Allow",
        Principal = {
          Service = "lambda.amazonaws.com"
        },
        Action = "sts:AssumeRole"
      }
    ]
  })
}

# Attach a Policy to the Lambda Role
resource "aws_iam_policy" "verify_domain_lambda_policy" {
  name = "verify-domain-lambda-policy-${var.environment}"

  policy = jsonencode({
    Version = "2012-10-17",
    Statement = [
      {
        Effect = "Allow",
        Action = [
          "ses:VerifyDomainIdentity",
          "ses:VerifyDomainDkim",
          "ses:GetIdentityVerificationAttributes",
          "ses:CreateReceiptRule",
          "ses:DeleteReceiptRule",
          "ses:GetIdentityDkimAttributes",
          "ses:DeleteIdentity",
          "logs:CreateLogGroup",
          "logs:CreateLogStream",
          "logs:PutLogEvents",
          "s3:PutObject",
          "s3:DeleteObject",  
        ],
        Resource = "*"
      },
       # Existing S3 Permissions
      {
        Effect = "Allow"
        Action = [
          "s3:ListBucket",
          "s3:GetObject",
          "s3:PutObject",
          "s3:DeleteObject"
        ]
          Resource = [
            "arn:aws:s3:::${var.database_bucket_name}",
            "arn:aws:s3:::${var.database_bucket_name}/*",
            "arn:aws:s3:::${var.attachments_bucket_name}/*"
          ]
      },
      # CloudWatch Logs Permissions
      {
        Effect = "Allow"
        Action = [
          "logs:CreateLogGroup",
          "logs:CreateLogStream",
          "logs:PutLogEvents"
        ]
        Resource = "arn:aws:logs:*:*:*"
      },
      # SES Permissions
      {
        Effect = "Allow"
        Action = [
          "ses:VerifyDomainIdentity",
          "ses:GetIdentityVerificationAttributes",
          "ses:DeleteIdentity",
          "ses:GetIdentityDkimAttributes"
        ]
        Resource = "*"
      },
      # SMTP User Creation Permissions
      {
        Effect = "Allow"
        Action = [
          "iam:CreateUser",
          "iam:PutUserPolicy",
          "iam:CreateAccessKey",
          "ses:ListIdentities",
          "ses:GetIdentityVerificationAttributes",
          "iam:ListAccessKeys"
        ]
        Resource = [
          "arn:aws:iam::${var.aws_account_id}:user/smtp-*"
        ]
      },
      # Allow IAM policy attachment
      {
        Effect = "Allow"
        Action = [
          "iam:AttachUserPolicy",
          "iam:PutUserPolicy"
        ]
        Resource = "arn:aws:iam::${var.aws_account_id}:user/smtp-*"
      },
      # Allow IAM user management
      {
        Effect = "Allow"
        Action = [
          "iam:PassRole"
        ]
        Resource = "arn:aws:iam::${var.aws_account_id}:role/verify-domain-lambda-role"
      },
      # Allow IAM GetUser permission
      {
        Effect = "Allow"
        Action = [
          "iam:GetUser"
        ]
        Resource = "*"
      }
    ]
  })
}

resource "aws_iam_role_policy_attachment" "verify_domain_lambda_role_attachment" {
  role       = aws_iam_role.verify_domain_lambda_role.name
  policy_arn = aws_iam_policy.verify_domain_lambda_policy.arn
}

# Lambda Function
locals {
  verify_lambda_hash = filebase64sha256(var.verify_lambda_file_path)
}

resource "aws_lambda_function" "verify_domain_lambda" {
  function_name = "verify-domain-lambda-${var.environment}"
  filename      = var.verify_lambda_file_path
  handler       = "lambda_function.lambda_handler"
  runtime       = "python3.12"
  role          = aws_iam_role.verify_domain_lambda_role.arn

  source_code_hash = local.verify_lambda_hash

  environment {
    variables = {
      DATABASE_BUCKET_NAME = var.database_bucket_name
      EMAIL_BUCKET = aws_s3_bucket.emails_bucket.bucket
      MONGODB_URI = var.mongodb_uri
      ENVIRONMENT = var.environment
      CODE_VERSION = local.verify_lambda_hash  
    }
  }

  timeout = 20
  
  # Prevent Lambda replacement unless specific attributes change
  lifecycle {
    ignore_changes = [
      # Ignore changes to tags and other metadata that don't affect functionality
      tags,
      description
    ]
  }
}

# API Gateway
resource "aws_apigatewayv2_api" "lambda_api" {
  name          = "EmailParserAPI-${var.environment}"
  protocol_type = "HTTP"
  
  lifecycle {
    prevent_destroy = false
  }
}

# API Gateway Integration with Lambda
resource "aws_apigatewayv2_integration" "lambda_integration" {
  api_id           = aws_apigatewayv2_api.lambda_api.id
  integration_type = "AWS_PROXY"
  integration_uri  = aws_lambda_function.verify_domain_lambda.arn
  payload_format_version = "2.0"
}
 

# API Gateway Stage (per environment/branch)
resource "aws_apigatewayv2_stage" "env_stage" {
  api_id      = aws_apigatewayv2_api.lambda_api.id
  name        = var.environment
  auto_deploy = true
}

###########
# API Gateway Integration with Lambda
resource "aws_apigatewayv2_integration" "verify_lambda_integration" {
  api_id           = aws_apigatewayv2_api.lambda_api.id
  integration_type = "AWS_PROXY"
  integration_uri  = aws_lambda_function.verify_domain_lambda.arn
  payload_format_version = "2.0"
}

# API Gateway Route
resource "aws_apigatewayv2_route" "verify_lambda_route" {
  api_id    = aws_apigatewayv2_api.lambda_api.id
  route_key = "POST /v1/domain/{domain}"
  target    = "integrations/${aws_apigatewayv2_integration. verify_lambda_integration.id}"
}

# API Gateway DELETE Route for domain removal
resource "aws_apigatewayv2_route" "delete_domain_route" {
  api_id    = aws_apigatewayv2_api.lambda_api.id
  route_key = "DELETE /v1/domain/{domain}"
  target    = "integrations/${aws_apigatewayv2_integration.verify_lambda_integration.id}"
}

# API Gateway PUT Route for updating domain data
resource "aws_apigatewayv2_route" "update_domain_route" {
  api_id    = aws_apigatewayv2_api.lambda_api.id
  route_key = "PUT /v1/domain/{domain}"
  target    = "integrations/${aws_apigatewayv2_integration.verify_lambda_integration.id}"
}

# API Gateway GET Route for retrieving domain status and data
resource "aws_apigatewayv2_route" "get_domain_route" {
  api_id    = aws_apigatewayv2_api.lambda_api.id
  route_key = "GET /v1/domain/{domain}"
  target    = "integrations/${aws_apigatewayv2_integration.verify_lambda_integration.id}"
}

# Lambda Permission for API Gateway
resource "aws_lambda_permission" "verify_api_gateway_permission" {
  statement_id  = "AllowAPIGatewayInvoke-${var.environment}"
  action        = "lambda:InvokeFunction"
  function_name = aws_lambda_function.verify_domain_lambda.function_name
  principal     = "apigateway.amazonaws.com"
  source_arn    = "${aws_apigatewayv2_api.lambda_api.execution_arn}/${var.environment}/*"
}

<<<<<<< HEAD
 

resource "aws_ses_receipt_rule_set" "default_rule_set" {
  rule_set_name = "default-rule-set"
  
  lifecycle {
    prevent_destroy = false
  }
}

# S3 Bucket Policy to Allow SES Write Access
resource "aws_s3_bucket_policy" "email_storage_policy" {
  bucket = aws_s3_bucket.emails_bucket.id

  policy = jsonencode({
    Version = "2012-10-17",
    Statement = [
      {
        Effect    = "Allow",
        Principal = {
          Service = "ses.amazonaws.com"
        },
        Action    = "s3:PutObject",
        Resource  = "${aws_s3_bucket.emails_bucket.arn}/*",
        Condition = {
          StringEquals = {
            "aws:Referer": var.aws_account_id
          }
        }
      }
    ]
  })
}

# SES Receipt Rule
# resource "aws_ses_receipt_rule" "catch_all_rule" {
#   rule_set_name = aws_ses_receipt_rule_set.default_rule_set.rule_set_name
#   name          = "catch-all-to-s3-${var.environment}"
#   enabled       = true

#   # Match all recipients (empty list means all verified domains)
#   recipients = []

#   # Actions for the receipt rule
#   s3_action {
#     bucket_name      = aws_s3_bucket.emails_bucket.id
#     position      = 1  # Position in the rule set
#    }

#   # Enable email scanning for spam/viruses
#   scan_enabled = true

#   depends_on = [aws_s3_bucket_policy.email_storage_policy, aws_s3_bucket.emails_bucket , aws_ses_receipt_rule_set.default_rule_set]
# }

# Activate the Rule Set (only one can be active per AWS account)
resource "aws_ses_active_receipt_rule_set" "activate_rule_set" {
    rule_set_name = aws_ses_receipt_rule_set.default_rule_set.rule_set_name
    
    # lifecycle {
    #   prevent_destroy = false
    # }
}

=======
>>>>>>> 1d9071ee
resource "aws_s3_bucket" "kv_database_bucket" {
  bucket = "${var.database_bucket_name}-${var.environment}"
  force_destroy = true
}

resource "aws_s3_bucket_ownership_controls" "kv_database_bucket_ownership" {
  bucket = aws_s3_bucket.kv_database_bucket.id
  rule {
    object_ownership = "BucketOwnerPreferred"
  }
}

resource "aws_s3_bucket_acl" "kv_database_bucket_acl" {
  depends_on = [aws_s3_bucket_ownership_controls.kv_database_bucket_ownership]
  bucket = aws_s3_bucket.kv_database_bucket.id
  acl    = "private"
}

resource "aws_s3_bucket" "attachments_bucket" {
  bucket = "${var.attachments_bucket_name}-${var.environment}"
  force_destroy = true
}

# Configure public access block to allow public policies
resource "aws_s3_bucket_public_access_block" "public_access_block" {
  bucket                  = aws_s3_bucket.attachments_bucket.id
  block_public_acls       = false
  block_public_policy     = false  # Allow bucket policies to enable public access
  ignore_public_acls      = false
  restrict_public_buckets = false
}
# Add a bucket policy to allow public read access
resource "aws_s3_bucket_policy" "public_access_policy" {
  bucket = aws_s3_bucket.attachments_bucket.id

  policy = jsonencode({
    Version = "2012-10-17"
    Statement = [
      {
        Sid       = "PublicReadGetObject"
        Effect    = "Allow"
        Principal = "*"
        Action    = "s3:GetObject"
        Resource  = "${aws_s3_bucket.attachments_bucket.arn}/*"
      }
    ]
  })

  depends_on = [aws_s3_bucket_public_access_block.public_access_block]
 }

####3 parse email lambda
locals {
  # Calculate hash once to ensure consistency and avoid unnecessary Lambda redeployments
  parser_lambda_hash = filebase64sha256(var.parser_lambda_file_path)
}

resource "aws_lambda_function" "parsing_lambda" {
  function_name = "email-parser-lambda-${var.environment}"
  role          = aws_iam_role.lambda_exec.arn
  handler       = "lambda_function.lambda_handler"
  runtime       = "python3.12"
  filename      = var.parser_lambda_file_path # Directly reference the ZIP file

  # Use the pre-calculated hash from locals
  source_code_hash = local.parser_lambda_hash
  timeout = 20

  environment {
    variables = {
      DATABASE_BUCKET_NAME = var.database_bucket_name
      EMAILS_BUCKET_NAME = data.aws_s3_bucket.emails_bucket.id
      ATTACHMENTS_BUCKET_NAME = var.attachments_bucket_name
      MONGODB_URI = var.mongodb_uri
      ENVIRONMENT = var.environment
      # Add a marker to track deployments - only changes when code actually changes
      CODE_VERSION = local.parser_lambda_hash
    }
  }
  
  # Prevent Lambda replacement unless specific attributes change
  lifecycle {
    ignore_changes = [
      # Ignore changes to tags and other metadata that don't affect functionality
      tags,
      description
    ]
  }
}

resource "aws_iam_role" "lambda_exec" {
  name = "lambda_exec_role-${var.environment}"

  assume_role_policy = jsonencode({
    Version = "2012-10-17"
    Statement = [
      {
        Effect = "Allow"
        Principal = {
          Service = "lambda.amazonaws.com"
        }
        Action = "sts:AssumeRole"
      }
    ]
  })
}
resource "aws_iam_role_policy" "lambda_ses_smtp_policy" {
  name = "lambda_ses_smtp_policy-${var.environment}"
  role = aws_iam_role.lambda_exec.name

  policy = jsonencode({
    Version = "2012-10-17"
    Statement = [
      # Existing S3 Permissions
      {
        Effect = "Allow"
        Action = [
          "s3:ListBucket",
          "s3:GetObject",
          "s3:PutObject",
          "s3:DeleteObject"
        ]
        Resource = [
          "arn:aws:s3:::${var.database_bucket_name}",
          "arn:aws:s3:::${var.database_bucket_name}/*",
          "arn:aws:s3:::${var.attachments_bucket_name}/*"
        ]
      },
      # CloudWatch Logs Permissions
      {
        Effect = "Allow"
        Action = [
          "logs:CreateLogGroup",
          "logs:CreateLogStream",
          "logs:PutLogEvents"
        ]
        Resource = "arn:aws:logs:*:*:*"
      },
      # SES Permissions
      {
        Effect = "Allow"
        Action = [
          "ses:VerifyDomainIdentity",
          "ses:GetIdentityVerificationAttributes",
          "ses:DeleteIdentity",
          "ses:GetIdentityDkimAttributes"
        ]
        Resource = "*"
      },
      # SMTP User Creation Permissions
      {
        Effect = "Allow"
        Action = [
          "iam:CreateUser",
          "iam:PutUserPolicy",
          "iam:CreateAccessKey",
          "ses:ListIdentities",
          "ses:GetIdentityVerificationAttributes",
          "iam:ListAccessKeys"
        ]
        Resource = [
          "arn:aws:iam::${var.aws_account_id}:user/smtp-*"
        ]
      },
      # Allow IAM policy attachment
      {
        Effect = "Allow"
        Action = [
          "iam:AttachUserPolicy",
          "iam:PutUserPolicy"
        ]
        Resource = "arn:aws:iam::${var.aws_account_id}:user/smtp-*"
      },
      # Allow IAM user management
      {
        Effect = "Allow"
        Action = [
          "iam:PassRole"
        ]
        Resource = "arn:aws:iam::${var.aws_account_id}:role/verify-domain-lambda-role"
      },
      # Allow IAM GetUser permission
      {
        Effect = "Allow"
        Action = [
          "iam:GetUser"
        ]
        Resource = "*"
      }
    ]
  })
}

resource "aws_iam_role_policy_attachment" "lambda_policy_attachment" {
  role       = aws_iam_role.lambda_exec.name
  policy_arn = "arn:aws:iam::aws:policy/service-role/AWSLambdaBasicExecutionRole"
}

resource "aws_s3_bucket_notification" "bucket_notification" {
  bucket = data.aws_s3_bucket.emails_bucket.id

  lambda_function {
    lambda_function_arn = aws_lambda_function.parsing_lambda.arn
    events              = ["s3:ObjectCreated:*"]
    filter_prefix       = "${var.environment}/" # Only trigger for this environment's emails
  }

  depends_on = [aws_lambda_permission.allow_s3_to_invoke]
}

resource "aws_lambda_permission" "allow_s3_to_invoke" {
  statement_id  = "AllowS3Invoke-${var.environment}"
  action        = "lambda:InvokeFunction"
  function_name = aws_lambda_function.parsing_lambda.function_name
  principal     = "s3.amazonaws.com"
  source_arn    = data.aws_s3_bucket.emails_bucket.arn
}

# Add this new resource to attach S3 read permissions to the role
resource "aws_iam_role_policy" "lambda_s3_policy" {
  name   = "lambda_s3_policy-${var.environment}"
  role   = aws_iam_role.lambda_exec.id
  policy = jsonencode({
    Version = "2012-10-17",
    Statement = [
      {
        Action = [
          "s3:GetObject",
          "s3:ListBucket"
        ],
        Effect   = "Allow",
        Resource = [
          "${data.aws_s3_bucket.emails_bucket.arn}",
          "${data.aws_s3_bucket.emails_bucket.arn}/*"
        ]
      }
    ]
  })
}

 <|MERGE_RESOLUTION|>--- conflicted
+++ resolved
@@ -1,13 +1,6 @@
-<<<<<<< HEAD
-# S3 Bucket for Lambda Deployment Package
-resource "aws_s3_bucket" "emails_bucket" {
-  bucket = "${var.email_bucket_name}-${var.environment}"
-  force_destroy = true
-=======
 # Reference the shared email bucket (managed in infra/shared/)
 data "aws_s3_bucket" "emails_bucket" {
   bucket = "email-to-webhook-emails-shared"
->>>>>>> 1d9071ee
 }
 
 # IAM Role for Lambda
@@ -94,15 +87,11 @@
           "ses:VerifyDomainIdentity",
           "ses:VerifyDomainDkim",
           "ses:GetIdentityVerificationAttributes",
-          "ses:CreateReceiptRule",
-          "ses:DeleteReceiptRule",
-          "ses:GetIdentityDkimAttributes",
-          "ses:DeleteIdentity",
           "logs:CreateLogGroup",
           "logs:CreateLogStream",
           "logs:PutLogEvents",
           "s3:PutObject",
-          "s3:DeleteObject",  
+          "s3:DeleteObject"
         ],
         Resource = "*"
       },
@@ -208,7 +197,6 @@
   environment {
     variables = {
       DATABASE_BUCKET_NAME = var.database_bucket_name
-      EMAIL_BUCKET = aws_s3_bucket.emails_bucket.bucket
       MONGODB_URI = var.mongodb_uri
       ENVIRONMENT = var.environment
       CODE_VERSION = local.verify_lambda_hash  
@@ -299,73 +287,6 @@
   source_arn    = "${aws_apigatewayv2_api.lambda_api.execution_arn}/${var.environment}/*"
 }
 
-<<<<<<< HEAD
- 
-
-resource "aws_ses_receipt_rule_set" "default_rule_set" {
-  rule_set_name = "default-rule-set"
-  
-  lifecycle {
-    prevent_destroy = false
-  }
-}
-
-# S3 Bucket Policy to Allow SES Write Access
-resource "aws_s3_bucket_policy" "email_storage_policy" {
-  bucket = aws_s3_bucket.emails_bucket.id
-
-  policy = jsonencode({
-    Version = "2012-10-17",
-    Statement = [
-      {
-        Effect    = "Allow",
-        Principal = {
-          Service = "ses.amazonaws.com"
-        },
-        Action    = "s3:PutObject",
-        Resource  = "${aws_s3_bucket.emails_bucket.arn}/*",
-        Condition = {
-          StringEquals = {
-            "aws:Referer": var.aws_account_id
-          }
-        }
-      }
-    ]
-  })
-}
-
-# SES Receipt Rule
-# resource "aws_ses_receipt_rule" "catch_all_rule" {
-#   rule_set_name = aws_ses_receipt_rule_set.default_rule_set.rule_set_name
-#   name          = "catch-all-to-s3-${var.environment}"
-#   enabled       = true
-
-#   # Match all recipients (empty list means all verified domains)
-#   recipients = []
-
-#   # Actions for the receipt rule
-#   s3_action {
-#     bucket_name      = aws_s3_bucket.emails_bucket.id
-#     position      = 1  # Position in the rule set
-#    }
-
-#   # Enable email scanning for spam/viruses
-#   scan_enabled = true
-
-#   depends_on = [aws_s3_bucket_policy.email_storage_policy, aws_s3_bucket.emails_bucket , aws_ses_receipt_rule_set.default_rule_set]
-# }
-
-# Activate the Rule Set (only one can be active per AWS account)
-resource "aws_ses_active_receipt_rule_set" "activate_rule_set" {
-    rule_set_name = aws_ses_receipt_rule_set.default_rule_set.rule_set_name
-    
-    # lifecycle {
-    #   prevent_destroy = false
-    # }
-}
-
-=======
->>>>>>> 1d9071ee
 resource "aws_s3_bucket" "kv_database_bucket" {
   bucket = "${var.database_bucket_name}-${var.environment}"
   force_destroy = true
